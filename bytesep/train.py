import argparse
import logging
import os
import pathlib
from functools import partial
from typing import List

import pytorch_lightning as pl
from pytorch_lightning.plugins import DDPPlugin

from bytesep.callbacks import get_callbacks
from bytesep.data.augmentors import Augmentor
from bytesep.data.batch_data_preprocessors import (
    get_batch_data_preprocessor_class,
)
from bytesep.data.data_modules import DataModule, Dataset
from bytesep.data.samplers import SegmentSampler
from bytesep.losses import get_loss_function
from bytesep.models.lightning_modules import (
    LitSourceSeparation,
    get_model_class,
)
from bytesep.optimizers.lr_schedulers import get_lr_lambda
from bytesep.utils import (
    create_logging,
    get_pitch_shift_factor,
    read_yaml,
    check_configs_gramma,
)


def get_dirs(
    workspace: str, task_name: str, filename: str, config_yaml: str, gpus: int
) -> List[str]:
    r"""Get directories.

    Args:
        workspace: str
        task_name, str, e.g., 'musdb18'
        filenmae: str
        config_yaml: str
        gpus: int, e.g., 0 for cpu and 8 for training with 8 gpu cards

    Returns:
        checkpoints_dir: str
        logs_dir: str
        logger: pl.loggers.TensorBoardLogger
        statistics_path: str
    """

    # save checkpoints dir
    checkpoints_dir = os.path.join(
        workspace,
        "checkpoints",
        task_name,
        filename,
        "config={},gpus={}".format(pathlib.Path(config_yaml).stem, gpus),
    )
    os.makedirs(checkpoints_dir, exist_ok=True)

    # logs dir
    logs_dir = os.path.join(
        workspace,
        "logs",
        task_name,
        filename,
        "config={},gpus={}".format(pathlib.Path(config_yaml).stem, gpus),
    )
    os.makedirs(logs_dir, exist_ok=True)

    # loggings
    create_logging(logs_dir, filemode='w')
    logging.info(args)

    # tensorboard logs dir
    tb_logs_dir = os.path.join(workspace, "tensorboard_logs")
    os.makedirs(tb_logs_dir, exist_ok=True)

    experiment_name = os.path.join(task_name, filename, pathlib.Path(config_yaml).stem)
    logger = pl.loggers.TensorBoardLogger(save_dir=tb_logs_dir, name=experiment_name)

    # statistics path
    statistics_path = os.path.join(
        workspace,
        "statistics",
        task_name,
        filename,
        "config={},gpus={}".format(pathlib.Path(config_yaml).stem, gpus),
        "statistics.pkl",
    )
    os.makedirs(os.path.dirname(statistics_path), exist_ok=True)

    return checkpoints_dir, logs_dir, logger, statistics_path


def _get_data_module(
    workspace: str, config_yaml: str, num_workers: int, distributed: bool
) -> DataModule:
    r"""Create data_module. Mini-batch data can be obtained by:

    code-block:: python

        data_module.setup()
        for batch_data_dict in data_module.train_dataloader():
            print(batch_data_dict.keys())
            break

    Args:
        workspace: str
        config_yaml: str
        num_workers: int, e.g., 0 for non-parallel and 8 for using cpu cores
            for preparing data in parallel
        distributed: bool

    Returns:
        data_module: DataModule
    """

    configs = read_yaml(config_yaml)
    input_source_types = configs['train']['input_source_types']
    indexes_path = os.path.join(workspace, configs['train']['indexes_dict'])
    sample_rate = configs['train']['sample_rate']
    segment_seconds = configs['train']['segment_seconds']
    mixaudio_dict = configs['train']['mixaudio']
    augmentation = configs['train']['augmentation']
<<<<<<< HEAD
    max_pitch_shift = max([augmentation['pitch_shift'][source_type] for source_type in input_source_types])
=======
    # max_pitch_shift = augmentation['pitch_shift']
>>>>>>> c2901eed
    batch_size = configs['train']['batch_size']
    steps_per_epoch = configs['train']['steps_per_epoch']
    mini_data = configs['train']['mini_data']

    segment_samples = int(segment_seconds * sample_rate)
<<<<<<< HEAD
    ex_segment_samples = int(segment_samples * get_pitch_shift_factor(max_pitch_shift))
=======
    # ex_segment_samples = int(segment_samples * get_pitch_shift_factor(pitch_shift))
    ex_segment_samples = segment_samples
>>>>>>> c2901eed

    # sampler
    train_sampler = SegmentSampler(
        indexes_path=indexes_path,
        segment_samples=ex_segment_samples,
        mixaudio_dict=mixaudio_dict,
        batch_size=batch_size,
        steps_per_epoch=steps_per_epoch,
    )

    # augmentor
    augmentor = Augmentor(augmentation=augmentation)

    # dataset
    train_dataset = Dataset(augmentor, segment_samples)

    # data module
    data_module = DataModule(
        train_sampler=train_sampler,
        train_dataset=train_dataset,
        num_workers=num_workers,
        distributed=distributed,
    )

    return data_module


def train(args) -> None:
    r"""Train & evaluate and save checkpoints."""

    # arugments & parameters
    workspace = args.workspace
    gpus = args.gpus
    config_yaml = args.config_yaml
    filename = args.filename

    num_workers = 8
    distributed = True if gpus > 1 else False
    evaluate_device = "cuda" if gpus > 0 else "cpu"

    # Read config file.
    configs = read_yaml(config_yaml)
    check_configs_gramma(configs)
    task_name = configs['task_name']
    target_source_types = configs['train']['target_source_types']
    target_sources_num = len(target_source_types)
    channels = configs['train']['channels']
    batch_data_preprocessor_type = configs['train']['batch_data_preprocessor']
    model_type = configs['train']['model_type']
    loss_type = configs['train']['loss_type']
    learning_rate = float(configs['train']['learning_rate'])
    precision = configs['train']['precision']
    early_stop_steps = configs['train']['early_stop_steps']
    warm_up_steps = configs['train']['warm_up_steps']
    reduce_lr_steps = configs['train']['reduce_lr_steps']

    # paths
    checkpoints_dir, logs_dir, logger, statistics_path = get_dirs(
        workspace, task_name, filename, config_yaml, gpus
    )

    # training data module
    data_module = _get_data_module(
        workspace=workspace,
        config_yaml=config_yaml,
        num_workers=num_workers,
        distributed=distributed,
    )

    # batch data preprocessor
    BatchDataPreprocessor = get_batch_data_preprocessor_class(
        batch_data_preprocessor_type=batch_data_preprocessor_type
    )

    batch_data_preprocessor = BatchDataPreprocessor(
        target_source_types=target_source_types
    )

    # model
    Model = get_model_class(model_type=model_type)
    model = Model(input_channels=channels, target_sources_num=target_sources_num)

    # loss function
    loss_function = get_loss_function(loss_type=loss_type)

    
    # callbacks
    callbacks = get_callbacks(
        task_name=task_name,
        config_yaml=config_yaml,
        workspace=workspace,
        checkpoints_dir=checkpoints_dir,
        statistics_path=statistics_path,
        logger=logger,
        model=model,
        evaluate_device=evaluate_device,
    )
    callbacks = []

    # learning rate reduce function
    lr_lambda = partial(
        get_lr_lambda, warm_up_steps=warm_up_steps, reduce_lr_steps=reduce_lr_steps
    )

    # pytorch-lightning model
    pl_model = LitSourceSeparation(
        batch_data_preprocessor=batch_data_preprocessor,
        model=model,
        loss_function=loss_function,
        learning_rate=learning_rate,
        lr_lambda=lr_lambda,
    )

    # trainer
    trainer = pl.Trainer(
        checkpoint_callback=False,
        gpus=gpus,
        callbacks=callbacks,
        max_steps=early_stop_steps,
        accelerator="ddp",
        sync_batchnorm=True,
        precision=precision,
        replace_sampler_ddp=False,
        plugins=[DDPPlugin(find_unused_parameters=True)],
        profiler='simple',
    )

    # Fit, evaluate, and save checkpoints.
    trainer.fit(pl_model, data_module)


if __name__ == "__main__":

    parser = argparse.ArgumentParser(description="")
    subparsers = parser.add_subparsers(dest="mode")

    parser_train = subparsers.add_parser("train")
    parser_train.add_argument("--workspace", type=str, required=True)
    parser_train.add_argument("--gpus", type=int, required=True)
    parser_train.add_argument("--config_yaml", type=str, required=True)

    args = parser.parse_args()
    args.filename = pathlib.Path(__file__).stem

    if args.mode == "train":
        train(args)

    else:
        raise Exception("Error argument!")<|MERGE_RESOLUTION|>--- conflicted
+++ resolved
@@ -123,22 +123,13 @@
     segment_seconds = configs['train']['segment_seconds']
     mixaudio_dict = configs['train']['mixaudio']
     augmentation = configs['train']['augmentation']
-<<<<<<< HEAD
     max_pitch_shift = max([augmentation['pitch_shift'][source_type] for source_type in input_source_types])
-=======
-    # max_pitch_shift = augmentation['pitch_shift']
->>>>>>> c2901eed
     batch_size = configs['train']['batch_size']
     steps_per_epoch = configs['train']['steps_per_epoch']
     mini_data = configs['train']['mini_data']
 
     segment_samples = int(segment_seconds * sample_rate)
-<<<<<<< HEAD
     ex_segment_samples = int(segment_samples * get_pitch_shift_factor(max_pitch_shift))
-=======
-    # ex_segment_samples = int(segment_samples * get_pitch_shift_factor(pitch_shift))
-    ex_segment_samples = segment_samples
->>>>>>> c2901eed
 
     # sampler
     train_sampler = SegmentSampler(
